--- conflicted
+++ resolved
@@ -188,16 +188,6 @@
     runifier: Runifier
     0xbami: Unizen
     ds: Defispot
-<<<<<<< HEAD
-    el: "El Dorado"
-    ELD: "El Dorado"
-    cs: CacaoSwap
-    kf: "Kensho Finance"
-    mc: Moca
-    moca: Moca
-    os: Osaia
-    leo: LeoDex
-=======
     eld: "El Dorado"
     cs: CacaoSwap
     kf: "Kensho Finance"
@@ -208,7 +198,6 @@
     leo: "LeoDex"
     tt: "Turbo Trade"
     OS: "Osaia"
->>>>>>> 724e82a8
 
 
 tx:
