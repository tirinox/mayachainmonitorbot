import asyncio
from typing import List

from services.fetch.base import BaseFetcher
from services.lib.datetime import parse_timespan_to_seconds
from services.lib.depcont import DepContainer
from services.models.pool_info import PoolInfo
from services.models.time_series import BUSD_SYMBOL
from services.models.tx import StakeTx, StakePoolStats

TRANSACTION_URL = "https://chaosnet-midgard.bepswap.com/v1/txs?offset={offset}&limit={limit}&type=stake,unstake"


class StakeTxFetcher(BaseFetcher):
    MAX_PAGE_DEEP = 10

    def __init__(self, deps: DepContainer):
        super().__init__(deps, sleep_period=60)

        self.pool_stat_map = {}
        self.pool_info_map = {}

<<<<<<< HEAD
        cfg = deps.cfg.tx.stake_unstake
        self.avg_n = int(cfg.avg_n)
        self.price_holder = deps.price_holder
        self.sleep_period = parse_timespan_to_seconds(cfg.fetch_period)
        self.tx_per_batch = int(cfg.tx_per_batch)
        self.max_page_deep = int(cfg.max_page_deep)
=======
        scfg = cfg.tx.stake_unstake

        self.price_holder = price_holder
        self.sleep_period = parse_timespan_to_seconds(scfg.fetch_period)
        self.tx_per_batch = int(scfg.tx_per_batch)
        self.max_page_deep = int(scfg.max_page_deep)
>>>>>>> 7622afc2

        self.logger.info(f"cfg.tx.stake_unstake: {cfg}")

    async def fetch(self):
        txs = await self._fetch_txs()
        if not txs:
            return []

        await self._load_stats(txs)

        txs = await self._update_pools(txs)
        if txs:
            await self._mark_as_notified(txs)
        return txs

    # -------

    @staticmethod
    def tx_endpoint_url(offset=0, limit=10):
        return TRANSACTION_URL.format(offset=offset, limit=limit)

    @staticmethod
    def _parse_txs(j):
        for tx in j['txs']:
            if tx['status'] == 'Success':
                yield StakeTx.load_from_midgard(tx)

    async def _fetch_one_batch(self, session, page):
        url = self.tx_endpoint_url(page * self.tx_per_batch, self.tx_per_batch)
        self.logger.info(f"start fetching tx: {url}")
        async with session.get(url) as resp:
            json = await resp.json()
            txs = self._parse_txs(json)
            return list(txs)

    async def _filter_new(self, txs):
        new_txs = []
        stopped = False
        for tx in txs:
            tx: StakeTx
            if await tx.is_notified(self.deps.db):
                stopped = True
                self.logger.info(f'already counted: {tx} stopping')
                break
            new_txs.append(tx)

        return stopped, new_txs

    async def _fetch_txs(self):
        all_txs = []
        page = 0
        while True:
            txs = await self._fetch_one_batch(self.deps.session, page)
            stopped, txs = await self._filter_new(txs)
            if not txs:
                self.logger.info(f"no more tx: got {len(all_txs)}")
                break

            all_txs += txs
            page += 1

            if stopped or page > self.max_page_deep:
                break

        return all_txs

    async def _update_pools(self, txs):
        updated_stats = set()
        result_txs = []

        for tx in txs:
            tx: StakeTx
            price = self.pool_info_map.get(tx.pool, PoolInfo.dummy()).price
            stats: StakePoolStats = self.pool_stat_map.get(tx.pool)
            if price and stats:
                full_rune = tx.calc_full_rune_amount(price)
                stats.update(full_rune, 100)
                updated_stats.add(tx.pool)
                result_txs.append(tx)

        self.logger.info(f'pool stats updated for {", ".join(updated_stats)}')

        db = self.deps.db
        for pool_name in updated_stats:
            pool_stat: StakePoolStats = self.pool_stat_map[pool_name]
            pool_info: PoolInfo = self.pool_info_map.get(pool_name)
            pool_stat.usd_depth = pool_info.usd_depth(self.price_holder.usd_per_rune)
            await pool_stat.write_time_series(db)
            await pool_stat.save(db)

        self.logger.info(f'new tx to analyze: {len(result_txs)}')

        return result_txs

    async def _load_stats(self, txs):
        self.pool_info_map = self.price_holder.pool_info_map
        if not self.pool_info_map:
            raise LookupError("pool_info_map is not loaded into the price holder!")

        pool_names = StakeTx.collect_pools(txs)
        pool_names.add(BUSD_SYMBOL)  # don't forget BUSD, for total usd volume!
        self.pool_stat_map = {
            pool: (await StakePoolStats.get_from_db(pool, self.deps.db)) for pool in pool_names
        }

    async def _mark_as_notified(self, txs: List[StakeTx]):
        await asyncio.gather(*[
            tx.set_notified(self.deps.db) for tx in txs
        ])<|MERGE_RESOLUTION|>--- conflicted
+++ resolved
@@ -20,23 +20,13 @@
         self.pool_stat_map = {}
         self.pool_info_map = {}
 
-<<<<<<< HEAD
-        cfg = deps.cfg.tx.stake_unstake
-        self.avg_n = int(cfg.avg_n)
-        self.price_holder = deps.price_holder
-        self.sleep_period = parse_timespan_to_seconds(cfg.fetch_period)
-        self.tx_per_batch = int(cfg.tx_per_batch)
-        self.max_page_deep = int(cfg.max_page_deep)
-=======
-        scfg = cfg.tx.stake_unstake
+        scfg = deps.cfg.tx.stake_unstake
 
-        self.price_holder = price_holder
         self.sleep_period = parse_timespan_to_seconds(scfg.fetch_period)
         self.tx_per_batch = int(scfg.tx_per_batch)
         self.max_page_deep = int(scfg.max_page_deep)
->>>>>>> 7622afc2
 
-        self.logger.info(f"cfg.tx.stake_unstake: {cfg}")
+        self.logger.info(f"cfg.tx.stake_unstake: {scfg}")
 
     async def fetch(self):
         txs = await self._fetch_txs()
@@ -117,20 +107,19 @@
 
         self.logger.info(f'pool stats updated for {", ".join(updated_stats)}')
 
-        db = self.deps.db
         for pool_name in updated_stats:
             pool_stat: StakePoolStats = self.pool_stat_map[pool_name]
             pool_info: PoolInfo = self.pool_info_map.get(pool_name)
-            pool_stat.usd_depth = pool_info.usd_depth(self.price_holder.usd_per_rune)
-            await pool_stat.write_time_series(db)
-            await pool_stat.save(db)
+            pool_stat.usd_depth = pool_info.usd_depth(self.deps.price_holder.usd_per_rune)
+            await pool_stat.write_time_series(self.deps.db)
+            await pool_stat.save(self.deps.db)
 
         self.logger.info(f'new tx to analyze: {len(result_txs)}')
 
         return result_txs
 
     async def _load_stats(self, txs):
-        self.pool_info_map = self.price_holder.pool_info_map
+        self.pool_info_map = self.deps.price_holder.pool_info_map
         if not self.pool_info_map:
             raise LookupError("pool_info_map is not loaded into the price holder!")
 
