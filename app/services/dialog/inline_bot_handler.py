--- conflicted
+++ resolved
@@ -7,7 +7,6 @@
 from services.dialog.base import BaseDialog, inline_bot_handler
 from services.dialog.picture.lp_picture import lp_pool_picture
 from services.dialog.picture.price_picture import price_graph_from_db
-from services.jobs.fetch.fair_price import get_fair_rune_price_cached
 from services.jobs.fetch.runeyield import get_rune_yield_connector
 from services.lib.config import Config
 from services.lib.date_utils import today_str, MINUTE, parse_timespan_to_seconds, DAY
@@ -77,12 +76,7 @@
         old_info = await nsn.get_previous_stats()
         new_info = await nsn.get_latest_info()
         loc: BaseLocalization = self.get_localization()
-<<<<<<< HEAD
-        rune_market_info: RuneMarketInfo = await get_fair_rune_price_cached(self.deps.price_holder,
-                                                                            self.deps.midgard_connector)
-=======
         rune_market_info: RuneMarketInfo = await self.deps.rune_market_fetcher.get_rune_market_info()
->>>>>>> f1cd5b14
         text = loc.notification_text_network_summary(old_info, new_info, rune_market_info)
         ident = unique_ident([], prec='minute')
         await self._answer_results(inline_query, [
