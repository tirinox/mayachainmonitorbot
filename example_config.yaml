# THORChain monitoring bot configuration file
# Rename it to "config.yaml"

log_level: INFO


thor:
  #  "testnet-multi" for MTCN
  #  "chaosnet-multi" for MCCN
  network_id: "chaosnet-multi"

  stable_coins:  # new!
    - ETH.USDC-0XA0B86991C6218B36C1D19D4A2E9EB0CE3606EB48
    - ETH.USDT-0XDAC17F958D2EE523A2206206994597C13D831EC7
    - ETH.USDT-0XA3910454BF2CB59B8B3A401589A3BACC5CA42306  # test
    - BNB.USDT-6D8
    - BNB.USDT-DC8  # test
    - BNB.BUSD-BD1
    - BNB.BUSD-BAF  # test
    - BNB.BUSD-74E  # test


telegram:
  bot:
    token: "insert the bot token from @BotFather here"
    username: "thor_infobot"
  channels:
    - type: telegram
      name: "@thorchain_alert"  # live channel
      lang: eng
  common:
    loading_sticker: CAACAgIAAxkBAAIRx1--Tia-m6DNRIApk3yqmNWvap_sAALcAAP3AsgPUNi8Bnu98HweBA

  buffer_chat: -12334  # a chat for uploading temporary photos (like photo-hosting), add this bot to it

  menu:
    node_op_tools:
      enabled: true

  inline_bot:
    enabled: true


tx:
  enabled: true
  max_age: 1d
  fetch_period: 70
  tx_per_batch: 50
  max_page_deep: 5

  liquidity:
    enabled: true
    min_usd_total: 50000
    usd_requirements_curve:
      - depth: 10000
        percent: 20
      - depth: 100000
        percent: 12
      - depth: 500000
        percent: 8
      - depth: 1000000
        percent: 5
      - depth: 10000000
        percent: 1.5

  swap:
    enabled: true
    min_usd_total: 5000
    usd_requirements_curve:
      - depth: 10000
        percent: 20
      - depth: 100000
        percent: 10
      - depth: 500000
        percent: 7
      - depth: 1000000
        percent: 4
      - depth: 10000000
        percent: 1.5

<<<<<<< HEAD
  donate: # new!
=======
  donate:
>>>>>>> 5bf7f7f8
    enabled: true
    min_usd_total: 1000
    usd_requirements_curve:
      - depth: 10000
<<<<<<< HEAD
        percent: 10  # if depth < 10_000 then
      - depth: 100000
        percent: 5  # if 10_000 <= depth < 100_000 then
      - depth: 500000
        percent: 2.5  # and so on...
=======
        percent: 10
      - depth: 100000
        percent: 5
      - depth: 500000
        percent: 2.5
>>>>>>> 5bf7f7f8
      - depth: 1000000
        percent: 1
      - depth: 10000000
        percent: 0.5

  refund: # new!
    enabled: true
    min_usd_total: 50000
    usd_requirements_curve:
      - depth: 20000
        percent: 15  # if depth < 10_000 then
      - depth: 100000
        percent: 10  # if 10_000 <= depth < 100_000 then
      - depth: 500000
        percent: 8  # and so on...
      - depth: 1000000
        percent: 5
      - depth: 10000000
        percent: 1.5

  switch: # new!
    enabled: true
    min_usd_total: 150000


price:
  enabled: true
  fetch_period: 60
  global_cd: 12h
  change_cd: 1h
  percent_change_threshold: 5
  price_graph:
    default_period: 7d
  ath:
    cooldown: 2m
    stickers:
      - CAACAgIAAxkBAAIPuF-zvf5B1guBsIC8YqQE7jHnNP39AAJkBQACP5XMCgTLN7BUdOcAAR4E
      - CAACAgIAAxkBAAIPul-zvjBr2Oc88YgFBNhMtktP4pCeAAJpAgACVp29Cta5X0h7RGRvHgQ
      - CAACAgIAAxkBAAIPvF-zvjn4-XPhcr-M06zZUUvwF700AAIpAAM7cR8iDQ6e_eGNDLUeBA
      - CAACAgIAAxkBAAIPvl-zvkRAYSkjyVNi9QxzovYSDK4DAAKqBQACP5XMCpXI5d6t1J7eHgQ
      - CAACAgIAAxkBAAIPwF-zvlRib5d5xSR1kWEwr0rpTJbIAAISAAP3F4Erq1mdGtkjKYUeBA
      - CAACAgIAAxkBAAIPol-zvRRRPSdC-Sr4lqhKsfNWWh3qAAJPAQACIjeOBHyVl0hMcbwXHgQ
      - CAACAgIAAxkBAAIPsF-zvVaSci3nhGf2-6l2YUEKcMKnAAICAAMUkqgdqsiIC2ZyV0oeBA
      - CAACAgIAAxkBAAIPsl-zvWI-Ihnnh0BSm6BM6DpYjYuJAAISAAP3F4Erq1mdGtkjKYUeBA
      - CAACAgIAAxkBAAIPuF-zvf5B1guBsIC8YqQE7jHnNP39AAJkBQACP5XMCgTLN7BUdOcAAR4E
      - CAACAgIAAxkBAAIPul-zvjBr2Oc88YgFBNhMtktP4pCeAAJpAgACVp29Cta5X0h7RGRvHgQ
      - CAACAgIAAxkBAAIPul-zvjBr2Oc88YgFBNhMtktP4pCeAAJpAgACVp29Cta5X0h7RGRvHgQ
      - CAACAgIAAxkBAAIPvl-zvkRAYSkjyVNi9QxzovYSDK4DAAKqBQACP5XMCpXI5d6t1J7eHgQ
      - CAACAgIAAxkBAAIPwF-zvlRib5d5xSR1kWEwr0rpTJbIAAISAAP3F4Erq1mdGtkjKYUeBA
      - CAACAgIAAxkBAAIPwl-zyp2DJdPINcX6h0ZGesaakaMnAAJ9AwACbbBCA70TLvm2TbpTHgQ
      - CAACAgIAAxkBAAIPyV-zzEtVsFiaAWTVrJ8ROptFYUqjAAJFAAP3F4ErgJFXK7AarK4eBA
      - CAACAgIAAxkBAAJQsV_4emucc8THq6MbytL5PcclEG4NAAKMCwACLw_wBoRsyFANo_xWHgQ
      - CAACAgIAAxkBAAJQs1_4epK5KoxnhAJ3R5akKXpIfN1nAAKfAQACFkJrCmWMf9oXSSAlHgQ
      - CAACAgUAAxkBAAJQtV_4eqqciwvp9NCRdslyOoCKsOSaAAIdAAPRi-Yk3GCYqQrnOzceBA
      - CAACAgIAAxkBAAJQt1_4esnnDoR3NjLpgKHilirOZWybAAJsAAMUkqgduXN64vXUPDceBA
      - CAACAgUAAxkBAAJQuV_4eupYryWgJXeuLUu8xQsrfiBEAAIMAAPRi-Ykfll73qqZa3keBA
      - CAACAgUAAxkBAAJQu1_4eu8AAVG_deJgnwdKZcU9bsMYdgACGQAD0YvmJI2929l8C8ycHgQ
      - CAACAgUAAxkBAAJQvV_4ev8v5xXq_gABGb1O3g7UzdcZeAACHAAD0YvmJMnrKQclfN7VHgQ
      - CAACAgUAAxkBAAJQv1_4ewpDR4CoS3lWCVv2P0jEgZjfAAIUAAPRi-YkVzAp86uZwLMeBA
      - CAACAgUAAxkBAAJQw1_4ex7Ly2p8QAuLQvkeASXbgk9mAAIfAAPRi-YkQByn2GfGsIAeBA
      - CAACAgIAAxkBAAJQxV_4ezGuN6vz35bTfmLe4GPoT6GFAAKlAQACFkJrCqSMglNGCdzWHgQ
      - CAACAgUAAxkBAAJQtV_4eqqciwvp9NCRdslyOoCKsOSaAAIdAAPRi-Yk3GCYqQrnOzceBA
      - CAACAgIAAxkBAAJQt1_4esnnDoR3NjLpgKHilirOZWybAAJsAAMUkqgduXN64vXUPDceBA
      - CAACAgUAAxkBAAJQuV_4eupYryWgJXeuLUu8xQsrfiBEAAIMAAPRi-Ykfll73qqZa3keBA
      - CAACAgUAAxkBAAJQu1_4eu8AAVG_deJgnwdKZcU9bsMYdgACGQAD0YvmJI2929l8C8ycHgQ
      - CAACAgUAAxkBAAJQvV_4ev8v5xXq_gABGb1O3g7UzdcZeAACHAAD0YvmJMnrKQclfN7VHgQ
      - CAACAgIAAxkBAAKYGmAxSKM0wcVUir6olqJ8GUILs7PEAAI2AwACnNbnCqJFmbVS5co5HgQ
      - CAACAgIAAxkBAAKYGGAxSJmnC6uu7NyUkjwD2uQ2k8Z3AAITAwACnNbnCv7sKag-OU5jHgQ
      - CAACAgIAAxkBAAKYFmAxSI6jczWX5DMkK9N7D5U3arbZAAIDAQACVp29CgLl0XiH5fpPHgQ
      - CAACAgIAAxkBAAKYHGAxSOVmUIJnSALFOQmjvDUUhE8SAAIvAwACnNbnCp7xW8futGVHHgQ
      - CAACAgIAAxkBAAKYHmAxSPKMMhaVi529pPU-_ROhQlB_AAIUAAM7YCQUKWeBEgL3yOoeBA
      - CAACAgIAAxkBAAKYImAxSRLALhyBbigWlLSUzrLaf84mAAJVBgAC-gu2CMHtlUjSy95hHgQ
      - CAACAgIAAxkBAAKYJGAxSSC1U9D67zyg-7RJfjkork8EAAKMAAMWQmsKQo7-Yhc9TeIeBA
      - CAACAgIAAxkBAAKYJmAxST6CTOiOStfQ9CH7hqLiv0iWAAL8BgACRvusBG1XSZhZ24v-HgQ

cap:
  enabled: true
  fetch_period: 120

  full:
    enabled: True
    full_limit_ratio: 0.995

  raised:
    stickers:
      - CAACAgIAAxkBAAIKKmCLydn1J32d6Rawoy8AAZYxwCXnPQACLQADFJKoHX4nAr5MyGKYHwQ
      - CAACAgIAAxkBAAIKLGCLyeS4VTRUaSJDGhpCQ-51H8HHAAJGAAMUkqgdblkQIwX7yqsfBA
      - CAACAgIAAxkBAAIKMGCLyi1YmvVywp3aSZV7tuAzFUhLAAI9AAMUkqgdxLKS55dH2qkfBA
      - CAACAgIAAxkBAAIKRWCL-Q5NWNZJbYhHEA300U7qbZGWAAL4DgAC2GVZSLdSltiAcx7cHwQ


queue:
  enabled: true
  fetch_period: 60
  threshold:
    avg_period: 10m
    congested: 20
    free: 2
  cooldown: 3600


net_summary:
  enabled: true
  fetch_period: 120s
  notification:
    cooldown: 6h



pool_churn:
  enabled: true
  notification:
    cooldown: 1h
  fetch_period: 135s


node_info:
  enabled: true
  fetch_period: 140s
  geo_ip:
    expire: 48h

  version:
    enabled: true
    new_version_appears: # node joined/upgraded to unseen version
      enabled: true
      cooldown: 15m
    version_activates: # new active version (minimal active version)
      enabled: true
      cooldown: 15m
    upgrade_progress: # if not all act. nodes run same version, show upgrade progress every cooldown
      enabled: true
      cooldown: 2h

  personal:  # new!
    enabled: true


constants:
  mimir_change:
    enabled: true
  fetch_period: 130s


chain_state:
  enabled: true
  fetch_period: 67s


blockchain:  # (!) new:
  block_time:  # block_time overriding... (optional)
    BTC: 10m
    ETH: 14s<|MERGE_RESOLUTION|>--- conflicted
+++ resolved
@@ -78,28 +78,16 @@
       - depth: 10000000
         percent: 1.5
 
-<<<<<<< HEAD
-  donate: # new!
-=======
   donate:
->>>>>>> 5bf7f7f8
     enabled: true
     min_usd_total: 1000
     usd_requirements_curve:
       - depth: 10000
-<<<<<<< HEAD
-        percent: 10  # if depth < 10_000 then
-      - depth: 100000
-        percent: 5  # if 10_000 <= depth < 100_000 then
-      - depth: 500000
-        percent: 2.5  # and so on...
-=======
         percent: 10
       - depth: 100000
         percent: 5
       - depth: 500000
         percent: 2.5
->>>>>>> 5bf7f7f8
       - depth: 1000000
         percent: 1
       - depth: 10000000
