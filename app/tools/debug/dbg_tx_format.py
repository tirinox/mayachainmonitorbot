import asyncio
import random

from localization.languages import Language
from localization.manager import BaseLocalization
from services.jobs.affiliate_merge import AffiliateTXMerger
from services.jobs.fetch.tx import TxFetcher
from services.jobs.volume_filler import VolumeFillerUpdater
from services.lib.delegates import INotified
from services.lib.midgard.name_service import NameMap
from services.lib.midgard.parser import get_parser_by_network_id
from services.lib.midgard.urlgen import free_url_gen
from services.lib.money import DepthCurve, Asset
from services.lib.texts import sep
from services.lib.w3.aggregator import AggregatorDataExtractor
from services.models.pool_info import PoolInfo
from services.models.tx import ThorTxType
from services.notify.alert_presenter import AlertPresenter
from services.notify.types.tx_notify import SwitchTxNotifier, SwapTxNotifier, LiquidityTxNotifier
from tools.lib.lp_common import LpAppFramework, load_sample_txs, Receiver, demo_run_txs_example_file


async def midgard_test_kill_switch(lp_app, mdg):
    switch_helper = SwitchTxNotifier(lp_app.deps, lp_app.deps.cfg.tx.switch, tx_types=(ThorTxType.TYPE_SWITCH,),
                                     curve=DepthCurve.default())

    q_path = free_url_gen.url_for_tx(0, 50,
                                     types='switch',
                                     txid='24CD2813F16DEB7342509840DA08C7FD962C6D5F830EFCF31438C941D5F22775')
    ex_tx = await load_tx(lp_app, mdg, q_path)
    ex_tx.rune_amount = switch_helper.calculate_killed_rune(ex_tx.asset_amount, ex_tx.height_int)

    class Fake(INotified):
        async def on_data(self, sender, data):
            print(data)

    alert_presenter = AlertPresenter(lp_app.deps.broadcaster, lp_app.deps.name_service)

    switch_helper.add_subscriber(Fake())
    switch_helper.add_subscriber(alert_presenter)

    await switch_helper.on_data(switch_helper, [ex_tx])
    sep()

    # for loc_name in (Language.RUSSIAN, Language.ENGLISH, Language.ENGLISH_TWITTER):
    #     loc = lp_app.deps.loc_man.get_from_lang(loc_name)
    #     print(loc.__class__.__name__)
    #     await send_tx_notification(lp_app, ex_tx, loc)

    await asyncio.sleep(10.0)


async def midgard_test_1(lp_app):
    q_path = free_url_gen.url_for_tx(0, 50,
                                     tx_type=ThorTxType.TYPE_ADD_LIQUIDITY,
                                     txid='58B3D28E121A34BCE2D31018C00C660942088BC548171A427A51F6825ED77142')
    await present_one_aff_tx(lp_app, q_path)
    q_path = free_url_gen.url_for_tx(0, 50,
                                     tx_type=ThorTxType.TYPE_SWAP,
                                     txid='7F98B4867018DC97C1DC8A6C34E1E597641FC306093B70AB41F156C85D0CD01E')
    await present_one_aff_tx(lp_app, q_path)
    q_path = free_url_gen.url_for_tx(0, 50,
                                     address='bnb10gh0p6thzjz54jqy9lg0rv733fnl0vqmc789pp')
    await present_one_aff_tx(lp_app, q_path, find_aff=True)


async def demo_midgard_test_large_ilp(app):
    q_path = free_url_gen.url_for_tx(0, 50,
                                     tx_type=ThorTxType.TYPE_WITHDRAW,
                                     txid='C3BC98CB15022DBA8C5BAEC3C3637FD0BBD55CB7F7000BB62594C234C219E798')
    await present_one_aff_tx(app, q_path)


async def demo_test_savers_vaults(app):
    q_path = free_url_gen.url_for_tx(0, 50,
                                     tx_type=ThorTxType.TYPE_ADD_LIQUIDITY,
                                     txid='44716F01BF45214AA0A68B98110659ED2D45C98E348CFAC4EB16C1683ADF8F3D')
<<<<<<< HEAD
    await present_one_aff_tx(app, q_path, find_aff=True)
=======
    await present_one_aff_tx(app, q_path, find_aff=False)
>>>>>>> 9fa9235a


async def demo_aggr_aff(app):
    q_path = free_url_gen.url_for_tx(0, 50,
                                     txid='A3C95CE6146AA7A4651F34E12E1DAAB65AF399563CA7CBB3DC51EF5B623B0270')
    await present_one_aff_tx(app, q_path)


async def midgard_test_donate(lp_app, mdg, tx_parser):
    q_path = free_url_gen.url_for_tx(0, 10, types='donate')
    j = await mdg.request_random_midgard(q_path)
    txs = tx_parser.parse_tx_response(j).txs
    await send_tx_notification(lp_app, random.sample(txs, 1)[0])


async def present_one_aff_tx(lp_app, q_path, find_aff=False):
    mdg = lp_app.deps.midgard_connector
    ex_tx = await load_tx(lp_app, mdg, q_path, find_aff)
    await send_tx_notification(lp_app, ex_tx)


async def load_tx(lp_app, mdg, q_path, find_aff=False):
    tx_parser = get_parser_by_network_id(lp_app.deps.cfg.network_id)
    j = await mdg.request_random_midgard(q_path)
    txs = tx_parser.parse_tx_response(j).txs
    txs_merged = AffiliateTXMerger().merge_affiliate_txs(txs)
    tx = next(tx for tx in txs_merged if tx.affiliate_fee > 0) if find_aff else txs_merged[0]
    return tx


async def send_tx_notification(lp_app, ex_tx, loc: BaseLocalization = None):
    await lp_app.deps.price_pool_fetcher.run_once()
    pool = Asset.from_string(ex_tx.first_pool).native_pool_name
    pool_info: PoolInfo = lp_app.deps.price_holder.pool_info_map.get(pool)
    full_rune = ex_tx.calc_full_rune_amount(lp_app.deps.price_holder.pool_info_map)
    print(f'{ex_tx.affiliate_fee = }')
    rune_price = lp_app.deps.price_holder.usd_per_rune
    print(f'{ex_tx.get_affiliate_fee_usd(rune_price) = } $')
    print(f'{full_rune = } R')
    loc = loc or lp_app.deps.loc_man.default
    nm = NameMap({}, {})
    await lp_app.send_test_tg_message(loc.notification_text_large_single_tx(ex_tx, rune_price, pool_info,
                                                                            name_map=nm))
    sep()
    tw_loc: BaseLocalization = lp_app.deps.loc_man[Language.ENGLISH_TWITTER]
    print(tw_loc.notification_text_large_single_tx(ex_tx, rune_price, pool_info, name_map=nm))


async def refund_full_rune(app):
    txs = load_sample_txs('./tests/sample_data/refunds.json')
    volume_filler = VolumeFillerUpdater(app.deps)
    await volume_filler.fill_volumes(txs)


async def demo_full_tx_pipeline(app: LpAppFramework):
    d = app.deps

    fetcher_tx = TxFetcher(d, tx_types=(ThorTxType.TYPE_ADD_LIQUIDITY,))

    aggregator = AggregatorDataExtractor(d)
    fetcher_tx.add_subscriber(aggregator)

    volume_filler = VolumeFillerUpdater(d)
    aggregator.add_subscriber(volume_filler)

    curve = DepthCurve.default()
    swap_notifier_tx = SwapTxNotifier(d, d.cfg.tx.swap, curve=curve)
    swap_notifier_tx.curve_mult = 0.00001
    swap_notifier_tx.min_usd_total = 0.0
    swap_notifier_tx.aff_fee_min_usd = 0.3
    volume_filler.add_subscriber(swap_notifier_tx)

    liq_notifier_tx = LiquidityTxNotifier(d, d.cfg.tx.liquidity, curve=curve)
    liq_notifier_tx.curve_mult = 0.1
    liq_notifier_tx.ilp_paid_min_usd = 10.0
    volume_filler.add_subscriber(liq_notifier_tx)

    swap_notifier_tx.add_subscriber(Receiver('Swap TX'))
    liq_notifier_tx.add_subscriber(Receiver('Liq TX'))

    swap_notifier_tx.add_subscriber(app.deps.alert_presenter)
    liq_notifier_tx.add_subscriber(app.deps.alert_presenter)

    # run the pipeline!
    await fetcher_tx.run()

    # await demo_run_txs_example_file(fetcher_tx, 'swap_with_aff_new.json')
    # await demo_run_txs_example_file(fetcher_tx, 'withdraw_ilp.json')
    # await demo_run_txs_example_file(fetcher_tx, 'swap_synth_synth.json')
    await demo_run_txs_example_file(fetcher_tx, 'add_withdraw_big.json')
    await asyncio.sleep(10.0)


async def main():
    lp_app = LpAppFramework()
    await lp_app.prepare(brief=True)

    # await midgard_test_donate(lp_app, mdg, tx_parser)
    # await midgard_test_1(lp_app, mdg, tx_parser)
    # await midgard_test_kill_switch(lp_app)
    # await refund_full_rune(lp_app)
    # await demo_midgard_test_large_ilp(lp_app)
    # await demo_full_tx_pipeline(lp_app)
<<<<<<< HEAD
    # await demo_test_savers_vaults(lp_app)
    await demo_aggr_aff(lp_app)
=======
    await demo_test_savers_vaults(lp_app)
    # await demo_aggr_aff(lp_app)
>>>>>>> 9fa9235a


if __name__ == '__main__':
    asyncio.run(main())<|MERGE_RESOLUTION|>--- conflicted
+++ resolved
@@ -75,11 +75,7 @@
     q_path = free_url_gen.url_for_tx(0, 50,
                                      tx_type=ThorTxType.TYPE_ADD_LIQUIDITY,
                                      txid='44716F01BF45214AA0A68B98110659ED2D45C98E348CFAC4EB16C1683ADF8F3D')
-<<<<<<< HEAD
-    await present_one_aff_tx(app, q_path, find_aff=True)
-=======
     await present_one_aff_tx(app, q_path, find_aff=False)
->>>>>>> 9fa9235a
 
 
 async def demo_aggr_aff(app):
@@ -183,13 +179,8 @@
     # await refund_full_rune(lp_app)
     # await demo_midgard_test_large_ilp(lp_app)
     # await demo_full_tx_pipeline(lp_app)
-<<<<<<< HEAD
-    # await demo_test_savers_vaults(lp_app)
-    await demo_aggr_aff(lp_app)
-=======
     await demo_test_savers_vaults(lp_app)
     # await demo_aggr_aff(lp_app)
->>>>>>> 9fa9235a
 
 
 if __name__ == '__main__':
